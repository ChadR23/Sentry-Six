--- conflicted
+++ resolved
@@ -1,9 +1,3 @@
-<<<<<<< HEAD
-# Sentry‑Six
-
-Sentry‑Six is a modern, feature‑rich viewer and exporter for your Tesla Sentry and Dashcam footage now rewritten in Electron for smoother UI, better multi‑camera sync, and faster exports. It is a ground‑up rewrite in Electron that preserves the core experience while significantly improving performance, reliability, and packaging. rewritten with the help of AI gemini, gpt, and Claud code.
-
-=======
 # Sentry Six Revamped
 
 Sentry Six is a modern, feature‑rich viewer and exporter for your TeslaCam. View sentry and dashcam events with an easy-to-use UI and even save the important parts needed! Use it on your preferred OS - Windows, MacOS, or Linux. Included in this program is the ability to visualize Tesla’s new SEI data introduced in the 2025 Holiday Update (2025.44.25).
@@ -57,7 +51,6 @@
 - **Auto Update**
   - Checks for new updates on start up with a one-click install.
     - You can also check for updates via the settings
->>>>>>> f9e099c9
 
 ## Community & Support
 
